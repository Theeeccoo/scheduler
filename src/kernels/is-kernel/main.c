/*
 * Copyright(C) 2014 Pedro H. Penna <pedrohenriquepenna@gmail.com>
 * 
 * Integer-Sort Benchmark Kernel.
 */

#include <math.h>
#include <omp.h>
#include <stdint.h>
#include <stdio.h>
#include <string.h>
#include <stdlib.h>

#include <gsl/gsl_rng.h>
#include <gsl/gsl_randist.h>

#include <mylib/util.h>

#include <common.h>

/*
 * Bucket sort algorithm.
 */
extern void bucketsort(int *, int, int);

/*
 * Problem.
 */
struct problem
{
	int n;        /* Number of elements. */
	int nbuckets; /* Number of buckets.  */
};

/* Problem sizes. */
static struct problem tiny        = {  33554432, 48};
static struct problem small       = {  67108864, 48};
static struct problem workstation = { 134217728, 48};
static struct problem standard    = { 268435456, 96};
static struct problem large       = { 536870912, 192};

/* Benchmark parameters. */
int verbose = 0;                  /* Be verbose?        */
int nthreads = 1;                 /* Number of threads. */
static struct problem *p = &tiny; /* Problem.           */

/*
 * Prints program usage and exits.
 */
static void usage(void)
{
	printf("Usage: kmeans [options]\n");
	printf("Brief: Kmeans Benchmark Kernel\n");
	printf("Options:\n");
	printf("  --help             Display this information and exit\n");
	printf("  --nthreads <value> Set number of threads\n");
	printf("  --class <name>     Set problem class:\n");
	printf("                       - small\n");
	printf("                       - workstation\n");
	printf("                       - standard\n");
	printf("                       - large\n");
	printf("  --verbose          Be verbose\n");
	exit(0);
}

/*
 * Reads command line arguments.
 */
static void readargs(int argc, char **argv)
{
	int i;     /* Loop index.       */
	char *arg; /* Working argument. */
	int state; /* Processing state. */
	
	/* State values. */
	#define READ_ARG     0 /* Read argument.         */
	#define SET_NTHREADS 1 /* Set number of threads. */
	#define SET_CLASS    2 /* Set problem class.     */
	
	state = READ_ARG;
	
	/* Read command line arguments. */
	for (i = 1; i < argc; i++)
	{
		arg = argv[i];
		
		/* Set value. */
		if (state != READ_ARG)
		{
			switch (state)
			{
				/* Set problem class. */
				case SET_CLASS :
					if (!strcmp(argv[i], "tiny"))
						p = &tiny;
					else if (!strcmp(argv[i], "small"))
						p = &small;
					else if (!strcmp(argv[i], "workstation"))
						p = &workstation;
					else if (!strcmp(argv[i], "standard"))
						p = &standard;
					else if (!strcmp(argv[i], "large"))
						p = &large;
					else 
						usage();
					state = READ_ARG;
					break;
				
				/* Set number of threads. */
				case SET_NTHREADS :
					nthreads = atoi(arg);
					state = READ_ARG;
					break;
				
				default:
					usage();			
			}
			
			continue;
		}
		
		/* Parse argument. */
		if (!strcmp(arg, "--verbose"))
			verbose = 1;
		else if (!strcmp(arg, "--nthreads"))
			state = SET_NTHREADS;
		else if (!strcmp(arg, "--class"))
			state = SET_CLASS;
		else
			usage();
	}
	
	/* Invalid argument(s). */
	if (nthreads < 1)
		usage();
}

/*
 * Runs benchmark.
 */
int main(int argc, char **argv)
{
	int *a;         /* Array to be sorted. */
	uint64_t end;   /* End time.           */
	uint64_t start; /* Start time.         */
	gsl_rng * r;
	const gsl_rng_type * T;
	double num;
	
	/* Setup random number generator. */
	gsl_rng_env_setup();
	T = gsl_rng_default;
	r = gsl_rng_alloc(T);
	
	readargs(argc, argv);
	
	srandnum(0);
	omp_set_num_threads(nthreads);
	
	/* Benchmark initialization. */
	a = smalloc(p->n*sizeof(int));
	for (int i = 0; i < p->n; i++)
<<<<<<< HEAD
		a[i] = (int)ceil(gsl_ran_beta(r, BETA_A, BETA_B)*p->n);
=======
	{
		do
		{
			num = gsl_ran_poisson(r, POISSON_MU);
		} while (num < 0.0);
		a[i] = (int)ceil(num*100000);
		
		fprintf(stderr, "%d\n", a[i]);
	}
>>>>>>> d1e0a3d0
	
	/* Cluster data. */
	start = timer_get();
	bucketsort(a, p->n, p->nbuckets);
	end = timer_get();
	printf("%f\n", (end - start)/1000.0);
	
	/* House keeping. */
	free(a);
	gsl_rng_free(r);
	
	return (0);
}<|MERGE_RESOLUTION|>--- conflicted
+++ resolved
@@ -160,19 +160,13 @@
 	/* Benchmark initialization. */
 	a = smalloc(p->n*sizeof(int));
 	for (int i = 0; i < p->n; i++)
-<<<<<<< HEAD
-		a[i] = (int)ceil(gsl_ran_beta(r, BETA_A, BETA_B)*p->n);
-=======
 	{
 		do
 		{
 			num = gsl_ran_poisson(r, POISSON_MU);
 		} while (num < 0.0);
 		a[i] = (int)ceil(num*100000);
-		
-		fprintf(stderr, "%d\n", a[i]);
 	}
->>>>>>> d1e0a3d0
 	
 	/* Cluster data. */
 	start = timer_get();

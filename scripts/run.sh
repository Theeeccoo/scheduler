#
# Copyright(C) 2015 Pedro H. Penna <pedrohenriquepenna@gmail.com>
# 
# This program is free software; you can redistribute it and/or modify
# it under the terms of the GNU General Public License as published by
# the Free Software Foundation; either version 2 of the License, or
# (at your option) any later version.
# 
# This program is distributed in the hope that it will be useful,
# but WITHOUT ANY WARRANTY; without even the implied warranty of
# MERCHANTABILITY or FITNESS FOR A PARTICULAR PURPOSE.  See the
# GNU General Public License for more details.
# 
# You should have received a copy of the GNU General Public License
# along with this program; if not, write to the Free Software
# Foundation, Inc., 51 Franklin Street, Fifth Floor, Boston,
# MA 02110-1301, USA.
#

#
# Number of threads.
#
NTHREADS=2

#
# Simultaneos Multithreading?
#
SMT=true

#
# Kernel class.
#
CLASS=standard

#
# Number of iterations.
#
NITERATIONS=1

#
# Run searcher?
#
RUN_SEARCHER=false

#
# Run simulator?
#
RUN_SIMULATOR=false

#
# Run benchmark?
#
RUN_BENCHMARK=false

#
# Run kernels?
#
RUN_KERNELS=true

# Hacked Libgomp.
LIBGOMP=$(pwd)/libsrc/libgomp/libgomp/build/.libs/

# Benchmark parameters.
LOAD=200000

# Directories.
BINDIR=bin
OUTDIR=results

# Genetic Algorithm Parameters
NGEN=10000
POPSIZE=1000

#
# Runs the task generator.
# 
# $1 Number of tasks.
# $2 Probability distribution to use.
#
function run_generator {
	$BINDIR/generator --ntasks $1 --distribution $2 \
	1> /dev/null 2> $OUTDIR/tasks-$1-$2.out
}

#
# Runs the simulator.
# 
# $1 Number of threads
# $2 Number of tasks.
# $3 Probability distribution.
# $4 Scheduling strategy
# $5 Chunk size
#
function run_simulator {
	$BINDIR/scheduler --nthreads $1 --ntasks $2 --distribution $3 $4 --chunksize $5 \
	1> $OUTDIR/taskmap-$1-$2-$3-$4-$5.out 2> /dev/null
}

#
# Runs the searcher.
# 
# $1 Number of threads
# $2 Number of tasks.
# $3 Probability distribution.
#
function run_searcher {
	$BINDIR/searcher --nthreads $1 --ntasks $2 --distribution $3 \
	--ngen $NGEN --popsize $POPSIZE \
	1> $OUTDIR/ga-$1-$2-$3.out 2>  $OUTDIR/taskmap-$1-$2-$3-ga-1.out
}

#
# Runs the benchmark.
# 
# $1 Number of threads
# $2 Number of tasks.
# $3 Probability distribution.
# $4 Scheduling strategy
# $5 Chunk size
# $6 Iteration
#
function run_benchmark
{
	# Build thread map.
	for (( i=0; i<$1; i++ )); do
		map[$i]=$i
	done
	
	export OMP_NUM_THREADS=$1
	export GOMP_CPU_AFFINITY="${map[@]}"

	LD_LIBRARY_PATH=$LIBGOMP \
	OMP_SCHEDULE=pedro \
	$BINDIR/benchmark --nthreads $1 --ntasks $2 --distribution $3 --niterations 1 \
	                  $4 --chunksize $5 --load $LOAD >> \
					  $OUTDIR/$3-$2-$1-$4-$5-$6.out 2> /dev/null
<<<<<<< HEAD
=======
}

#
# Runs the kernel.
#
# $1 Kernel.
# $2 Number of threads.
# $3 Scheduling strategy.
#
function run_kernel
{
	if [ $SMT == "true" ]; then
		# Build thread map.
		for (( i=0; i<$1; i++ )); do
			map[$i]=$((2*$i))
		done
	else
		# Build thread map.
		for (( i=0; i<$1; i++ )); do
			map[$i]=$i
		done
	fi;

	export GOMP_CPU_AFFINITY="${map[@]}"

	LD_LIBRARY_PATH=$LIBGOMP \
	OMP_SCHEDULE=pedro \
	$BINDIR/$1.$3 --class $CLASS --nthreads $2
>>>>>>> db02cb45
}

# Cleanup output directory.
mkdir -p $OUTDIR
rm -f $OUTDIR/*

# Run the benchmark, simulator and searcher.
<<<<<<< HEAD
for i in {1..10}; do
=======
for (( i=0; i<$NITERATIONS; i++ )); do
>>>>>>> db02cb45
	echo iteration $i
	for distribution in beta normal; do
		for nthreads in 12; do
			# Simulate.
			for ntasks in 512; do	
				run_generator $ntasks $distribution
				for chunksize in 1; do
					if [ $RUN_SIMULATOR == "true" ]; then
						run_simulator $nthreads $ntasks $distribution "static" $chunksize
						run_simulator $nthreads $ntasks $distribution "dynamic" $chunksize
					fi
					if [ $RUN_BENCHMARK == "true" ] ; then
						run_benchmark $nthreads $ntasks $distribution "static" $chunksize $i
						run_benchmark $nthreads $ntasks $distribution "dynamic" $chunksize $i
					fi
				done
				if [ $RUN_SIMULATOR == "true" ]; then
					run_simulator $nthreads $ntasks $distribution "workload-aware" 1
					run_simulator $nthreads $ntasks $distribution "smart-round-robin" 1
				fi
				if [ $RUN_BENCHMARK == "true" ] ; then
					run_benchmark $nthreads $ntasks $distribution "smart-round-robin" 1 $i
				fi
				if [ $RUN_SEARCHER == "true" ]; then
					run_searcher $nthreads $ntasks $distribution
				fi
			done
		done
	done
	if [ $RUN_KERNELS == "true" ]; then
		for kernel in fn is km; do
			for scheduler in static dynamic srr; do
				run_kernel $kernel $NTHREADS $scheduler
			done
		done
	fi
done<|MERGE_RESOLUTION|>--- conflicted
+++ resolved
@@ -134,10 +134,6 @@
 	$BINDIR/benchmark --nthreads $1 --ntasks $2 --distribution $3 --niterations 1 \
 	                  $4 --chunksize $5 --load $LOAD >> \
 					  $OUTDIR/$3-$2-$1-$4-$5-$6.out 2> /dev/null
-<<<<<<< HEAD
-=======
-}
-
 #
 # Runs the kernel.
 #
@@ -163,8 +159,7 @@
 
 	LD_LIBRARY_PATH=$LIBGOMP \
 	OMP_SCHEDULE=pedro \
-	$BINDIR/$1.$3 --class $CLASS --nthreads $2
->>>>>>> db02cb45
+	$BINDIR/$1.$3 --class $CLASS --nthreads $2 >> $OUTDIR/$1-$3-$CLASS-$2.out
 }
 
 # Cleanup output directory.
@@ -172,11 +167,7 @@
 rm -f $OUTDIR/*
 
 # Run the benchmark, simulator and searcher.
-<<<<<<< HEAD
-for i in {1..10}; do
-=======
 for (( i=0; i<$NITERATIONS; i++ )); do
->>>>>>> db02cb45
 	echo iteration $i
 	for distribution in beta normal; do
 		for nthreads in 12; do

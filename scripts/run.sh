--- conflicted
+++ resolved
@@ -114,13 +114,8 @@
 rm -f $OUTDIR/*
 
 # Run the benchmark, simulator and searcher.
-<<<<<<< HEAD
-for distribution in gamma; do
+for distribution in beta poisson gamma normal random; do
 	for nthreads in 12; do
-=======
-for distribution in beta poisson gamma normal random; do
-	for nthreads in 2; do
->>>>>>> fc7bb4d4
 		# Simulate.
 		for ntasks in 128; do	
 			echo $nthreads $ntasks $distribution

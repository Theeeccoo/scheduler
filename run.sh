SMP="no"
NTHREADS=16

if [ smp == "yes" ]; then
	AFFINITY="0 2 4 6 8 10 12 14 16 18 20 22 24 26 28 30"
else
	AFFINITY="0 1 2 3 4 5 6 7 8 9 10 11 12 13 14 15"
fi

<<<<<<< HEAD
for seed in 1; do
	for strategy in static dynamic guided srr; do 
			echo "== Running $strategy"
			for nthreads in {2..16}; do
				LD_LIBRARY_PATH=libsrc/libgomp/libgomp/build/.libs/ \
				OMP_NUM_THREADS=$nthreads                           \
				GOMP_CPU_AFFINITY=$AFFINITY                         \
				OMP_SCHEDULE="pedro"                                \
				bin/is.$strategy timer.flag $seed                   \
				1> is-normal-$strategy-$nthreads.out
			done
=======
for strategy in static guided dynamic srr; do 
	echo "== Running $strategy"
	for ((nthreads=1; nthreads<=$NTHREADS; nthreads++)); do
		LD_LIBRARY_PATH=libsrc/libgomp/libgomp/build/.libs/ \
		OMP_NUM_THREADS=$nthreads                           \
		GOMP_CPU_AFFINITY=$AFFINITY                         \
		OMP_SCHEDULE="srr"                                  \
		bin/is.$strategy timer.flag $seed                   \
		1> is-beta-$strategy-$nthreads.out                  \
		2> is-beta-$strategy-$nthreads.err
>>>>>>> 0f09cf3b
	done
done<|MERGE_RESOLUTION|>--- conflicted
+++ resolved
@@ -7,7 +7,6 @@
 	AFFINITY="0 1 2 3 4 5 6 7 8 9 10 11 12 13 14 15"
 fi
 
-<<<<<<< HEAD
 for seed in 1; do
 	for strategy in static dynamic guided srr; do 
 			echo "== Running $strategy"
@@ -19,17 +18,5 @@
 				bin/is.$strategy timer.flag $seed                   \
 				1> is-normal-$strategy-$nthreads.out
 			done
-=======
-for strategy in static guided dynamic srr; do 
-	echo "== Running $strategy"
-	for ((nthreads=1; nthreads<=$NTHREADS; nthreads++)); do
-		LD_LIBRARY_PATH=libsrc/libgomp/libgomp/build/.libs/ \
-		OMP_NUM_THREADS=$nthreads                           \
-		GOMP_CPU_AFFINITY=$AFFINITY                         \
-		OMP_SCHEDULE="srr"                                  \
-		bin/is.$strategy timer.flag $seed                   \
-		1> is-beta-$strategy-$nthreads.out                  \
-		2> is-beta-$strategy-$nthreads.err
->>>>>>> 0f09cf3b
 	done
 done